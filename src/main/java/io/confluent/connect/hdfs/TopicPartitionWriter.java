--- conflicted
+++ resolved
@@ -685,12 +685,8 @@
       storage.create(directoryName);
     }
     storage.commit(tempFile, committedFile);
-<<<<<<< HEAD
     startOffsets.remove(encodedPartition);
-=======
-    startOffsets.remove(encodedPartiton);
-    offsets.remove(encodedPartiton);
->>>>>>> 1e950959
+    offsets.remove(encodedPartition);
     offset = offset + recordCounter;
     recordCounter = 0;
     log.info("Committed {} for {}", committedFile, tp);
